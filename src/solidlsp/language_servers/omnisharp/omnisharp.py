--- conflicted
+++ resolved
@@ -155,13 +155,9 @@
             DotnetVersion.V6,
             DotnetVersion.V7,
             DotnetVersion.V8,
-<<<<<<< HEAD
             DotnetVersion.V9,
             DotnetVersion.V10
         ], "Only dotnet versions 6, 7, 8, 9, and 10 are supported in multilspy at the moment"
-=======
-        ], "Only dotnet version 6 and 7 are supported in multilspy at the moment"
->>>>>>> f04bd7d6
 
         # TODO: Do away with this assumption
         # Currently, runtime binaries are not available for .Net 7, .Net 8, .Net 9, and .Net 10. Hence, we assume .Net 6 runtime binaries to be compatible with .Net 7, .Net 8, .Net 9, .Net 10
@@ -381,6 +377,6 @@
         import time
         if not self.definition_available.wait(timeout=30.0):
             self.logger.log("Timeout waiting for definition capability from OmniSharp", logging.WARNING)
-        
+
         if not self.references_available.wait(timeout=30.0):
             self.logger.log("Timeout waiting for references capability from OmniSharp", logging.WARNING)