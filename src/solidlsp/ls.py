--- conflicted
+++ resolved
@@ -680,17 +680,10 @@
 
             num_retries = 0
             while response is None or (response["isIncomplete"] and num_retries < 30):
-<<<<<<< HEAD
                 if not self.completions_available.wait(timeout=30.0):
                     self.logger.log("Timeout waiting for completions capability", logging.WARNING)
                     break
-                response: Union[
-                    List[LSPTypes.CompletionItem], LSPTypes.CompletionList, None
-                ] = self.server.send.completion(completion_params)
-=======
-                self.completions_available.wait()
                 response: list[LSPTypes.CompletionItem] | LSPTypes.CompletionList | None = self.server.send.completion(completion_params)
->>>>>>> f04bd7d6
                 if isinstance(response, list):
                     response = {"items": response, "isIncomplete": False}
                 num_retries += 1
@@ -1513,7 +1506,7 @@
 
     def index_repository(self, progress_bar: bool = True, save_after_n_files: int = 100) -> None:
             """Will go through the entire repository and "index" all files, meaning save their symbols to the cache.
-    
+
             :param progress_bar: Whether to show a progress bar while indexing the repository.
             :param save_after_n_files: How many files to process before saving a checkpoint of the cache.
             """
@@ -1537,9 +1530,9 @@
                     files_processed += 1
                     if files_processed % save_after_n_files == 0:
                         self.save_cache()
-            
+
             self.save_cache()
-            
+
             if failed_files:
                 self.logger.log(f"Failed to index {len(failed_files)} files:", logging.WARNING)
                 for file in failed_files[:10]:  # Show first 10 failures
