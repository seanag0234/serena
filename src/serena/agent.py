--- conflicted
+++ resolved
@@ -92,41 +92,6 @@
         memory_file_path.unlink()
         return f"Memory {name} deleted."
 
-
-<<<<<<< HEAD
-@click.command()
-@click.argument("project", type=click.Path(exists=True), required=False, default=os.getcwd())
-@click.option("--log-level", type=click.Choice(["DEBUG", "INFO", "WARNING", "ERROR", "CRITICAL"]), default="WARNING")
-@click.option("--timeout", type=float, default=None, help="Timeout in seconds for indexing operations (default: no timeout)")
-def index_project(project: str, log_level: str = "INFO", timeout: float | None = None) -> None:
-    """
-    Index a project by saving the symbols of files to Serena's language server cache.
-
-    :param project: the project to index. By default, the current working directory is used.
-    :param timeout: Timeout in seconds for indexing operations. If None, no timeout is used.
-    """
-    log_level_int = logging.getLevelNamesMapping()[log_level.upper()]
-    project_instance = Project.load(os.path.abspath(project))
-    print(f"Indexing symbols in project {project}")
-    ls = project_instance.create_language_server(log_level=log_level_int)
-    save_after_n_files = 10
-    with ls.start_server():
-        parsed_files = project_instance.gather_source_files()
-        files_processed = 0
-        pbar = tqdm(parsed_files, disable=False)
-        for relative_file_path in pbar:
-            pbar.set_description(f"Indexing ({os.path.basename(relative_file_path)})")
-            ls.request_document_symbols(relative_file_path, include_body=False)
-            ls.request_document_symbols(relative_file_path, include_body=True)
-            files_processed += 1
-            if files_processed % save_after_n_files == 0:
-                ls.save_cache()
-        ls.save_cache()
-    print(f"Symbols saved to {ls.cache_path}")
-
-
-=======
->>>>>>> 820525fe
 class SerenaAgent:
     def __init__(
         self,
