--- conflicted
+++ resolved
@@ -92,8 +92,6 @@
         memory_file_path.unlink()
         return f"Memory {name} deleted."
 
-<<<<<<< HEAD
-=======
 
 class AvailableTools:
     def __init__(self, tools: list[Tool]):
@@ -112,7 +110,6 @@
         return len(self.tools)
 
 
->>>>>>> f83d72cf
 class SerenaAgent:
     def __init__(
         self,
